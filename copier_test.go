package copier_test

import (
	"errors"
	"reflect"
	"testing"
	"time"

	"github.com/jinzhu/copier"
)

type Details struct {
	Detail1 string
	Detail2 *string
}

type User struct {
	Name     string
	Birthday *time.Time
	Nickname string
	Role     string
	Age      int32
	FakeAge  *int32
	Notes    []string
	flags    []byte
	Details  *Details
}

func (user User) DoubleAge() int32 {
	return 2 * user.Age
}

type Employee struct {
	Name      string
	Birthday  *time.Time
	Nickname  *string
	Age       int64
	FakeAge   int
	EmployeID int64
	DoubleAge int32
	SuperRule string
	Notes     []string
	flags     []byte
	Details   *Details
}

func (employee *Employee) Role(role string) {
	employee.SuperRule = "Super " + role
}

func checkEmployee(employee Employee, user User, t *testing.T, testCase string) {
	if employee.Name != user.Name {
		t.Errorf("%v: Name haven't been copied correctly.", testCase)
	}
	if employee.Nickname == nil || *employee.Nickname != user.Nickname {
		t.Errorf("%v: NickName haven't been copied correctly.", testCase)
	}
	if employee.Birthday == nil && user.Birthday != nil {
		t.Errorf("%v: Birthday haven't been copied correctly.", testCase)
	}
	if employee.Birthday != nil && user.Birthday == nil {
		t.Errorf("%v: Birthday haven't been copied correctly.", testCase)
	}
	if employee.Birthday != nil && user.Birthday != nil &&
		!employee.Birthday.Equal(*(user.Birthday)) {
		t.Errorf("%v: Birthday haven't been copied correctly.", testCase)
	}
	if employee.Age != int64(user.Age) {
		t.Errorf("%v: Age haven't been copied correctly.", testCase)
	}
	if user.FakeAge != nil && employee.FakeAge != int(*user.FakeAge) {
		t.Errorf("%v: FakeAge haven't been copied correctly.", testCase)
	}
	if employee.DoubleAge != user.DoubleAge() {
		t.Errorf("%v: Copy from method doesn't work", testCase)
	}
	if employee.SuperRule != "Super "+user.Role {
		t.Errorf("%v: Copy to method doesn't work", testCase)
	}
	if !reflect.DeepEqual(employee.Notes, user.Notes) {
		t.Errorf("%v: Copy from slice doesn't work", testCase)
	}
	if employee.Details.Detail1 != user.Details.Detail1 {
		t.Errorf("%v: Copy to method doesn't work", testCase)
	}
	if employee.Details.Detail2 == user.Details.Detail2 {
		t.Errorf("%v: Copy to method doesn't work", testCase)
	}
}

func TestCopySameStructWithPointerField(t *testing.T) {
	var fakeAge int32 = 12
	var currentTime time.Time = time.Now()
	detail2 := "world"
	user := &User{Birthday: &currentTime, Name: "Jinzhu", Nickname: "jinzhu", Age: 18, FakeAge: &fakeAge, Role: "Admin", Notes: []string{"hello world", "welcome"}, flags: []byte{'x'}, Details: &Details{Detail1: "hello", Detail2: &detail2}}
	newUser := &User{}
	copier.Copy(newUser, user)
	if user.Birthday == newUser.Birthday {
		t.Errorf("TestCopySameStructWithPointerField: copy Birthday failed since they need to have different address")
	}

	if user.FakeAge == newUser.FakeAge {
		t.Errorf("TestCopySameStructWithPointerField: copy FakeAge failed since they need to have different address")
	}

	if user.Details == newUser.Details {
		t.Errorf("TestCopySameStructWithPointerField: copy Details failed since they need to have different address")
	}
}

func checkEmployee2(employee Employee, user *User, t *testing.T, testCase string) {
	if user == nil {
		if employee.Name != "" || employee.Nickname != nil || employee.Birthday != nil || employee.Age != 0 ||
			employee.DoubleAge != 0 || employee.FakeAge != 0 || employee.SuperRule != "" || employee.Notes != nil || employee.Details != nil {
			t.Errorf("%v : employee should be empty", testCase)
		}
		return
	}

	checkEmployee(employee, *user, t, testCase)
}

func TestCopyStruct(t *testing.T) {
	var fakeAge int32 = 12
	detail2 := "world"
	user := User{Name: "Jinzhu", Nickname: "jinzhu", Age: 18, FakeAge: &fakeAge, Role: "Admin", Notes: []string{"hello world", "welcome"}, flags: []byte{'x'}, Details: &Details{Detail1: "hello", Detail2: &detail2}}
	employee := Employee{}

	if err := copier.Copy(employee, &user); err == nil {
		t.Errorf("Copy to unaddressable value should get error")
	}

	copier.Copy(&employee, &user)
	checkEmployee(employee, user, t, "Copy From Ptr To Ptr")

	employee2 := Employee{}
	copier.Copy(&employee2, user)
	checkEmployee(employee2, user, t, "Copy From Struct To Ptr")

	employee3 := Employee{}
	ptrToUser := &user
	copier.Copy(&employee3, &ptrToUser)
	checkEmployee(employee3, user, t, "Copy From Double Ptr To Ptr")

	employee4 := &Employee{}
	copier.Copy(&employee4, user)
	checkEmployee(*employee4, user, t, "Copy From Ptr To Double Ptr")
}

func TestCopyFromStructToSlice(t *testing.T) {
	detail2 := "world"
	user := User{Name: "Jinzhu", Age: 18, Role: "Admin", Notes: []string{"hello world"}, Details: &Details{Detail1: "hello", Detail2: &detail2}}
	employees := []Employee{}

	if err := copier.Copy(employees, &user); err != nil && len(employees) != 0 {
		t.Errorf("Copy to unaddressable value should get error")
	}

	if copier.Copy(&employees, &user); len(employees) != 1 {
		t.Errorf("Should only have one elem when copy struct to slice")
	} else {
		checkEmployee(employees[0], user, t, "Copy From Struct To Slice Ptr")
	}

	employees2 := &[]Employee{}
	if copier.Copy(&employees2, user); len(*employees2) != 1 {
		t.Errorf("Should only have one elem when copy struct to slice")
	} else {
		checkEmployee((*employees2)[0], user, t, "Copy From Struct To Double Slice Ptr")
	}

	employees3 := []*Employee{}
	if copier.Copy(&employees3, user); len(employees3) != 1 {
		t.Errorf("Should only have one elem when copy struct to slice")
	} else {
		checkEmployee(*(employees3[0]), user, t, "Copy From Struct To Ptr Slice Ptr")
	}

	employees4 := &[]*Employee{}
	if copier.Copy(&employees4, user); len(*employees4) != 1 {
		t.Errorf("Should only have one elem when copy struct to slice")
	} else {
		checkEmployee(*((*employees4)[0]), user, t, "Copy From Struct To Double Ptr Slice Ptr")
	}
}

func TestCopyFromSliceToSlice(t *testing.T) {
	detail2User1 := "world1"
	detail2User2 := "world2"
	users := []User{User{Name: "Jinzhu", Age: 18, Role: "Admin", Notes: []string{"hello world"}, Details: &Details{Detail1: "hello", Detail2: &detail2User1}}, User{Name: "Jinzhu2", Age: 22, Role: "Dev", Notes: []string{"hello world", "hello"}, Details: &Details{Detail1: "hello", Detail2: &detail2User2}}}
	employees := []Employee{}

	if copier.Copy(&employees, users); len(employees) != 2 {
		t.Errorf("Should have two elems when copy slice to slice")
	} else {
		checkEmployee(employees[0], users[0], t, "Copy From Slice To Slice Ptr @ 1")
		checkEmployee(employees[1], users[1], t, "Copy From Slice To Slice Ptr @ 2")
	}

	employees2 := &[]Employee{}
	if copier.Copy(&employees2, &users); len(*employees2) != 2 {
		t.Errorf("Should have two elems when copy slice to slice")
	} else {
		checkEmployee((*employees2)[0], users[0], t, "Copy From Slice Ptr To Double Slice Ptr @ 1")
		checkEmployee((*employees2)[1], users[1], t, "Copy From Slice Ptr To Double Slice Ptr @ 2")
	}

	employees3 := []*Employee{}
	if copier.Copy(&employees3, users); len(employees3) != 2 {
		t.Errorf("Should have two elems when copy slice to slice")
	} else {
		checkEmployee(*(employees3[0]), users[0], t, "Copy From Slice To Ptr Slice Ptr @ 1")
		checkEmployee(*(employees3[1]), users[1], t, "Copy From Slice To Ptr Slice Ptr @ 2")
	}

	employees4 := &[]*Employee{}
	if copier.Copy(&employees4, users); len(*employees4) != 2 {
		t.Errorf("Should have two elems when copy slice to slice")
	} else {
		checkEmployee(*((*employees4)[0]), users[0], t, "Copy From Slice Ptr To Double Ptr Slice Ptr @ 1")
		checkEmployee(*((*employees4)[1]), users[1], t, "Copy From Slice Ptr To Double Ptr Slice Ptr @ 2")
	}
}

func TestCopyFromSliceToSlice2(t *testing.T) {
	detail2 := "world"
	users := []*User{{Name: "Jinzhu", Age: 18, Role: "Admin", Notes: []string{"hello world"}, Details: &Details{Detail1: "hello", Detail2: &detail2}}, nil}
	employees := []Employee{}

	if copier.Copy(&employees, users); len(employees) != 2 {
		t.Errorf("Should have two elems when copy slice to slice")
	} else {
		checkEmployee2(employees[0], users[0], t, "Copy From Slice To Slice Ptr @ 1")
		checkEmployee2(employees[1], users[1], t, "Copy From Slice To Slice Ptr @ 2")
	}

	employees2 := &[]Employee{}
	if copier.Copy(&employees2, &users); len(*employees2) != 2 {
		t.Errorf("Should have two elems when copy slice to slice")
	} else {
		checkEmployee2((*employees2)[0], users[0], t, "Copy From Slice Ptr To Double Slice Ptr @ 1")
		checkEmployee2((*employees2)[1], users[1], t, "Copy From Slice Ptr To Double Slice Ptr @ 2")
	}

	employees3 := []*Employee{}
	if copier.Copy(&employees3, users); len(employees3) != 2 {
		t.Errorf("Should have two elems when copy slice to slice")
	} else {
		checkEmployee2(*(employees3[0]), users[0], t, "Copy From Slice To Ptr Slice Ptr @ 1")
		checkEmployee2(*(employees3[1]), users[1], t, "Copy From Slice To Ptr Slice Ptr @ 2")
	}

	employees4 := &[]*Employee{}
	if copier.Copy(&employees4, users); len(*employees4) != 2 {
		t.Errorf("Should have two elems when copy slice to slice")
	} else {
		checkEmployee2(*((*employees4)[0]), users[0], t, "Copy From Slice Ptr To Double Ptr Slice Ptr @ 1")
		checkEmployee2(*((*employees4)[1]), users[1], t, "Copy From Slice Ptr To Double Ptr Slice Ptr @ 2")
	}
}

func TestEmbeddedAndBase(t *testing.T) {
	type Base struct {
		BaseField1 int
		BaseField2 int
		User       *User
	}

	type Embed struct {
		EmbedField1 int
		EmbedField2 int
		Base
	}

	base := Base{}
	embedded := Embed{}
	embedded.BaseField1 = 1
	embedded.BaseField2 = 2
	embedded.EmbedField1 = 3
	embedded.EmbedField2 = 4

	user := User{
		Name: "testName",
	}
	embedded.User = &user

	copier.Copy(&base, &embedded)

	if base.BaseField1 != 1 || base.User.Name != "testName" {
		t.Error("Embedded fields not copied")
	}

	base.BaseField1 = 11
	base.BaseField2 = 12
	user1 := User{
		Name: "testName1",
	}
	base.User = &user1

	copier.Copy(&embedded, &base)
<<<<<<< HEAD

=======
>>>>>>> fc254513
	if embedded.BaseField1 != 11 || embedded.User.Name != "testName1" {
		t.Error("base fields not copied")
	}
}

<<<<<<< HEAD
func TestStructField(t *testing.T) {
	type Details struct {
		Info  string
		Info2 *string
	}
	type User struct {
		Details *Details
	}
	type Employee struct {
		Details Details
	}

	t.Run("Should work with same type", func(t *testing.T) {
		info2 := "world"
		from := User{Details: &Details{Info: "hello", Info2: &info2}}
		to := User{}
		copier.Copy(&to, from)

		*to.Details.Info2 = "new value"

		if to.Details == from.Details {
			t.Errorf("TestStructField: copy Details failed since they need to have different address")
		}
		if to.Details.Info != from.Details.Info {
			t.Errorf("should be the same")
		}
		if to.Details.Info2 == from.Details.Info2 {
			t.Errorf("should be different")
		}
	})

	t.Run("Should work with different type", func(t *testing.T) {
		info2 := "world"
		from := User{Details: &Details{Info: "hello", Info2: &info2}}
		to := Employee{}
		copier.Copy(&to, from)

		newValue := "new value"
		to.Details.Info2 = &newValue

		if to.Details.Info == "" {
			t.Errorf("should not be empty")
		}
		if to.Details.Info != from.Details.Info {
			t.Errorf("should be the same")
		}
		if to.Details.Info2 == from.Details.Info2 {
			t.Errorf("should be different")
		}
	})
=======
type someStruct struct {
	IntField  int
	UIntField uint64
>>>>>>> fc254513
}

type structSameName1 struct {
	A string
	B int64
	C time.Time
	D string
	E *someStruct
}

type structSameName2 struct {
	A string
	B time.Time
	C int64
	D string
	E *someStruct
}

func TestCopyFieldsWithSameNameButDifferentTypes(t *testing.T) {
	obj1 := structSameName1{A: "123", B: 2, C: time.Now()}
	obj2 := &structSameName2{}
	err := copier.Copy(obj2, &obj1)
	if err != nil {
		t.Error("Should not raise error")
	}

	if obj2.A != obj1.A {
		t.Errorf("Field A should be copied")
	}
}

type Foo1 struct {
	Name string
	Age  int32
}

type Foo2 struct {
	Name string
}

type StructWithMap1 struct {
	Map map[int]Foo1
}

type StructWithMap2 struct {
	Map map[int32]Foo2
}

func TestCopyMapOfStruct(t *testing.T) {
	obj1 := StructWithMap1{Map: map[int]Foo1{2: {Name: "A pure foo"}}}
	obj2 := &StructWithMap2{}
	err := copier.Copy(obj2, obj1)
	if err != nil {
		t.Error("Should not raise error")
	}
	for k, v1 := range obj1.Map {
		v2, ok := obj2.Map[int32(k)]
		if !ok || v1.Name != v2.Name {
			t.Errorf("Map should be copied")
		}
	}
}

func TestCopyMapOfInt(t *testing.T) {
	map1 := map[int]int{3: 6, 4: 8}
	map2 := map[int32]int8{}
	err := copier.Copy(&map2, map1)
	if err != nil {
		t.Error("Should not raise error")
	}

	for k, v1 := range map1 {
		v2, ok := map2[int32(k)]
		if !ok || v1 != int(v2) {
			t.Errorf("Map should be copied")
		}
	}
}

func TestCopyNonEmpty(t *testing.T) {
	from := structSameName2{D: "456", E: &someStruct{IntField: 100, UIntField: 1000}}
	to := &structSameName1{A: "123", B: 2, C: time.Now(), D: "123", E: &someStruct{UIntField: 5000}}
	if err := copier.CopyWithOption(to, &from, copier.Option{IgnoreEmpty: true}); err != nil {
		t.Error("Should not raise error")
	}

	if to.A == from.A {
		t.Errorf("Field A should not be copied")
	} else if to.D != from.D {
		t.Errorf("Field D should be copied")
	}
}

type ScannerValue struct {
	V int
}

func (s *ScannerValue) Scan(src interface{}) error {
	return errors.New("I failed")
}

type ScannerStruct struct {
	V *ScannerValue
}

type ScannerStructTo struct {
	V *ScannerValue
}

func TestScanner(t *testing.T) {
	s := &ScannerStruct{
		V: &ScannerValue{
			V: 12,
		},
	}

	s2 := &ScannerStructTo{}

	err := copier.Copy(s2, s)
	if err != nil {
		t.Error("Should not raise error")
	}

	if s.V.V != s2.V.V {
		t.Errorf("Field V should be copied")
	}
}<|MERGE_RESOLUTION|>--- conflicted
+++ resolved
@@ -298,16 +298,11 @@
 	base.User = &user1
 
 	copier.Copy(&embedded, &base)
-<<<<<<< HEAD
-
-=======
->>>>>>> fc254513
 	if embedded.BaseField1 != 11 || embedded.User.Name != "testName1" {
 		t.Error("base fields not copied")
 	}
 }
 
-<<<<<<< HEAD
 func TestStructField(t *testing.T) {
 	type Details struct {
 		Info  string
@@ -358,11 +353,11 @@
 			t.Errorf("should be different")
 		}
 	})
-=======
+}
+
 type someStruct struct {
 	IntField  int
 	UIntField uint64
->>>>>>> fc254513
 }
 
 type structSameName1 struct {
