package copier

import (
	"database/sql"
	"database/sql/driver"
	"fmt"
	"github.com/golang/groupcache/lru"
	"reflect"
	"strings"
)

// These flags define options for tag handling
const (
	// Denotes that a destination field must be copied to. If copying fails then a panic will ensue.
	tagMust uint8 = 1 << iota

	// Denotes that the program should not panic when the must flag is on and
	// value is not copied. The program will return an error instead.
	tagNoPanic

	// Ignore a destination field from being copied to.
	tagIgnore

	// Denotes that the value as been copied
	hasCopied
)

// Option sets copy options
type Option struct {
	// setting this value to true will ignore copying zero values of all the fields, including bools, as well as a
	// struct having all it's fields set to their zero values respectively (see IsZero() in reflect/value.go)
	IgnoreEmpty bool
	DeepCopy    bool
}

type TypePair struct {
	SrcType reflect.Type
	DstType reflect.Type
}

type TypedCopier interface {
	Copy(dstValue, srcValue reflect.Value) error
	Pairs() []TypePair
}

type Copier interface {
	Copy(toValue interface{}, fromValue interface{}) (err error)
	CopyWithOption(toValue interface{}, fromValue interface{}, opt Option) (err error)
	Register(copiers ...TypedCopier)
}

type copy struct {
	typeCache *lru.Cache
}

// Instantiation to add original conversion processing for each type pair
func NewCopier() Copier {
	return &copy{
		typeCache:   lru.New(1000),
	}
}

// Copy copy things
func Copy(toValue interface{}, fromValue interface{}) (err error) {
	c := NewCopier()
	return c.Copy(toValue, fromValue)
}

// CopyWithOption copy with option
func CopyWithOption(toValue interface{}, fromValue interface{}, opt Option) (err error) {
	c := NewCopier()
	return c.CopyWithOption(toValue, fromValue, opt)
}

// Copy copy things
func (c copy) Copy(toValue interface{}, fromValue interface{}) (err error) {
	return c.copier(toValue, fromValue, Option{})
}

// CopyWithOption copy with option
func (c copy) CopyWithOption(toValue interface{}, fromValue interface{}, opt Option) (err error) {
	return c.copier(toValue, fromValue, opt)
}

// Register TypedCopier
func (c *copy) Register(copiers ...TypedCopier) {
	for _, co := range copiers {
		for _, pair := range co.Pairs() {
			c.typeCache.Add(pair, co)
		}
	}
}

func (c copy) copier(toValue interface{}, fromValue interface{}, opt Option) (err error) {
	var (
		isSlice bool
		amount  = 1
		from    = indirect(reflect.ValueOf(fromValue))
		to      = indirect(reflect.ValueOf(toValue))
	)

	if !to.CanAddr() {
		return ErrInvalidCopyDestination
	}

	// Return is from value is invalid
	if !from.IsValid() {
		return ErrInvalidCopyFrom
	}

	fromType, isPtrFrom := indirectType(from.Type())
	toType, _ := indirectType(to.Type())

	if fromType.Kind() == reflect.Interface {
		fromType = reflect.TypeOf(from.Interface())
	}

	if toType.Kind() == reflect.Interface {
		toType, _ = indirectType(reflect.TypeOf(to.Interface()))
		oldTo := to
		to = reflect.New(reflect.TypeOf(to.Interface())).Elem()
		defer func() {
			oldTo.Set(to)
		}()
	}

	// Just set it if possible to assign for normal types
	if from.Kind() != reflect.Slice && from.Kind() != reflect.Struct && from.Kind() != reflect.Map && (from.Type().AssignableTo(to.Type()) || from.Type().ConvertibleTo(to.Type())) {
		if !isPtrFrom || !opt.DeepCopy {
			to.Set(from.Convert(to.Type()))
		} else {
			fromCopy := reflect.New(from.Type())
			fromCopy.Set(from.Elem())
			to.Set(fromCopy.Convert(to.Type()))
		}
		return
	}

	if from.Kind() != reflect.Slice && fromType.Kind() == reflect.Map && toType.Kind() == reflect.Map {
		if !fromType.Key().ConvertibleTo(toType.Key()) {
			return ErrMapKeyNotMatch
		}

		if to.IsNil() {
			to.Set(reflect.MakeMapWithSize(toType, from.Len()))
		}

		for _, k := range from.MapKeys() {
			toKey := indirect(reflect.New(toType.Key()))
			if !c.set(toKey, k, opt.DeepCopy) {
				return fmt.Errorf("%w map, old key: %v, new key: %v", ErrNotSupported, k.Type(), toType.Key())
			}

			elemType, _ := indirectType(toType.Elem())
			toValue := indirect(reflect.New(elemType))
			if !c.set(toValue, from.MapIndex(k), opt.DeepCopy) {
				if err = c.copier(toValue.Addr().Interface(), from.MapIndex(k).Interface(), opt); err != nil {
					return err
				}
			}

			for {
				if elemType == toType.Elem() {
					to.SetMapIndex(toKey, toValue)
					break
				}
				elemType = reflect.PtrTo(elemType)
				toValue = toValue.Addr()
			}
		}
		return
	}

	if from.Kind() == reflect.Slice && to.Kind() == reflect.Slice && fromType.ConvertibleTo(toType) {
		if to.IsNil() {
			slice := reflect.MakeSlice(reflect.SliceOf(to.Type().Elem()), from.Len(), from.Cap())
			to.Set(slice)
		}

		for i := 0; i < from.Len(); i++ {
<<<<<<< HEAD
			if !c.set(to.Index(i), from.Index(i), opt.DeepCopy) {
				err = c.CopyWithOption(to.Index(i).Addr().Interface(), from.Index(i).Interface(), opt)
=======
			if to.Len() < i+1 {
				to.Set(reflect.Append(to, reflect.New(to.Type().Elem()).Elem()))
			}

			if !set(to.Index(i), from.Index(i), opt.DeepCopy) {
				// ignore error while copy slice element
				err = copier(to.Index(i).Addr().Interface(), from.Index(i).Interface(), opt)
>>>>>>> 601a944a
				if err != nil {
					continue
				}
			}
		}
		return
	}

	if fromType.Kind() != reflect.Struct || toType.Kind() != reflect.Struct {
		// skip not supported type
		return
	}

	if to.Kind() == reflect.Slice {
		isSlice = true
		if from.Kind() == reflect.Slice {
			amount = from.Len()
		}
	}

	for i := 0; i < amount; i++ {
		var dest, source reflect.Value

		if isSlice {
			// source
			if from.Kind() == reflect.Slice {
				source = indirect(from.Index(i))
			} else {
				source = indirect(from)
			}
			// dest
			dest = indirect(reflect.New(toType).Elem())
		} else {
			source = indirect(from)
			dest = indirect(to)
		}

		destKind := dest.Kind()
		initDest := false
		if destKind == reflect.Interface {
			initDest = true
			dest = indirect(reflect.New(toType))
		}

		// Get tag options
		tagBitFlags := map[string]uint8{}
		if dest.IsValid() {
			tagBitFlags = getBitFlags(toType)
		}

		// check source
		if source.IsValid() {
			// Copy from source field to dest field or method
			fromTypeFields := deepFields(fromType)
			for _, field := range fromTypeFields {
				name := field.Name

				// Get bit flags for field
				fieldFlags, _ := tagBitFlags[name]

				// Check if we should ignore copying
				if (fieldFlags & tagIgnore) != 0 {
					continue
				}

				if fromField := source.FieldByName(name); fromField.IsValid() && !shouldIgnore(fromField, opt.IgnoreEmpty) {
					// process for nested anonymous field
					destFieldNotSet := false
					if f, ok := dest.Type().FieldByName(name); ok {
						for idx := range f.Index {
							destField := dest.FieldByIndex(f.Index[:idx+1])

							if destField.Kind() != reflect.Ptr {
								continue
							}

							if !destField.IsNil() {
								continue
							}
							if !destField.CanSet() {
								destFieldNotSet = true
								break
							}

							// destField is a nil pointer that can be set
							newValue := reflect.New(destField.Type().Elem())
							destField.Set(newValue)
						}
					}

					if destFieldNotSet {
						break
					}

					toField := dest.FieldByName(name)
					if toField.IsValid() {
						if toField.CanSet() {
							if !c.set(toField, fromField, opt.DeepCopy) {
								if err := c.copier(toField.Addr().Interface(), fromField.Interface(), opt); err != nil {
									return err
								}
							}
							if fieldFlags != 0 {
								// Note that a copy was made
								tagBitFlags[name] = fieldFlags | hasCopied
							}
						}
					} else {
						// try to set to method
						var toMethod reflect.Value
						if dest.CanAddr() {
							toMethod = dest.Addr().MethodByName(name)
						} else {
							toMethod = dest.MethodByName(name)
						}

						if toMethod.IsValid() && toMethod.Type().NumIn() == 1 && fromField.Type().AssignableTo(toMethod.Type().In(0)) {
							toMethod.Call([]reflect.Value{fromField})
						}
					}
				}
			}

			// Copy from from method to dest field
			for _, field := range deepFields(toType) {
				name := field.Name

				var fromMethod reflect.Value
				if source.CanAddr() {
					fromMethod = source.Addr().MethodByName(name)
				} else {
					fromMethod = source.MethodByName(name)
				}

				if fromMethod.IsValid() && fromMethod.Type().NumIn() == 0 && fromMethod.Type().NumOut() == 1 && !shouldIgnore(fromMethod, opt.IgnoreEmpty) {
					if toField := dest.FieldByName(name); toField.IsValid() && toField.CanSet() {
						values := fromMethod.Call([]reflect.Value{})
						if len(values) >= 1 {
							c.set(toField, values[0], opt.DeepCopy)
						}
					}
				}
			}
		}

		if isSlice {
			if dest.Addr().Type().AssignableTo(to.Type().Elem()) {
				if to.Len() < i+1 {
					to.Set(reflect.Append(to, dest.Addr()))
				} else {
					if !set(to.Index(i), dest.Addr(), opt.DeepCopy) {
						// ignore error while copy slice element
						err = copier(to.Index(i).Addr().Interface(), dest.Addr().Interface(), opt)
						if err != nil {
							continue
						}
					}
				}
			} else if dest.Type().AssignableTo(to.Type().Elem()) {
				if to.Len() < i+1 {
					to.Set(reflect.Append(to, dest))
				} else {
					if !set(to.Index(i), dest, opt.DeepCopy) {
						// ignore error while copy slice element
						err = copier(to.Index(i).Addr().Interface(), dest.Interface(), opt)
						if err != nil {
							continue
						}
					}
				}
			}
		} else if initDest {
			to.Set(dest)
		}

		err = checkBitFlags(tagBitFlags)
	}

	return
}

func shouldIgnore(v reflect.Value, ignoreEmpty bool) bool {
	if !ignoreEmpty {
		return false
	}

	return v.IsZero()
}

func deepFields(reflectType reflect.Type) []reflect.StructField {
	if reflectType, _ = indirectType(reflectType); reflectType.Kind() == reflect.Struct {
		fields := make([]reflect.StructField, 0, reflectType.NumField())

		for i := 0; i < reflectType.NumField(); i++ {
			v := reflectType.Field(i)
			if v.Anonymous {
				fields = append(fields, deepFields(v.Type)...)
			} else {
				fields = append(fields, v)
			}
		}

		return fields
	}

	return nil
}

func indirect(reflectValue reflect.Value) reflect.Value {
	for reflectValue.Kind() == reflect.Ptr {
		reflectValue = reflectValue.Elem()
	}
	return reflectValue
}

func indirectType(reflectType reflect.Type) (_ reflect.Type, isPtr bool) {
	for reflectType.Kind() == reflect.Ptr || reflectType.Kind() == reflect.Slice {
		reflectType = reflectType.Elem()
		isPtr = true
	}
	return reflectType, isPtr
}

func (c copy) set(to, from reflect.Value, deepCopy bool) bool {
	if from.IsValid() && from.IsValid() {
		if ok, err := c.typedCopyFunc(to, from); err != nil {
			return false
		} else if ok {
			return true
		}
	}

	if from.IsValid() {
		if to.Kind() == reflect.Ptr {
			// set `to` to nil if from is nil
			if from.Kind() == reflect.Ptr && from.IsNil() {
				to.Set(reflect.Zero(to.Type()))
				return true
			} else if to.IsNil() {
				// `from`         -> `to`
				// sql.NullString -> *string
				if fromValuer, ok := driverValuer(from); ok {
					v, err := fromValuer.Value()
					if err != nil {
						return false
					}
					// if `from` is not valid do nothing with `to`
					if v == nil {
						return true
					}
				}
				// allocate new `to` variable with default value (eg. *string -> new(string))
				to.Set(reflect.New(to.Type().Elem()))
			}
			// depointer `to`
			to = to.Elem()
		}

		if deepCopy {
			toKind := to.Kind()
			if toKind == reflect.Interface && to.IsNil() {
				if reflect.TypeOf(from.Interface()) != nil {
					to.Set(reflect.New(reflect.TypeOf(from.Interface())).Elem())
					toKind = reflect.TypeOf(to.Interface()).Kind()
				}
			}
			if toKind == reflect.Struct || toKind == reflect.Map || toKind == reflect.Slice {
				return false
			}
		}

		if from.Type().ConvertibleTo(to.Type()) {
			to.Set(from.Convert(to.Type()))
		} else if toScanner, ok := to.Addr().Interface().(sql.Scanner); ok {
			// `from`  -> `to`
			// *string -> sql.NullString
			if from.Kind() == reflect.Ptr {
				// if `from` is nil do nothing with `to`
				if from.IsNil() {
					return true
				}
				// depointer `from`
				from = indirect(from)
			}
			// `from` -> `to`
			// string -> sql.NullString
			// set `to` by invoking method Scan(`from`)
			err := toScanner.Scan(from.Interface())
			if err != nil {
				return false
			}
		} else if fromValuer, ok := driverValuer(from); ok {
			// `from`         -> `to`
			// sql.NullString -> string
			v, err := fromValuer.Value()
			if err != nil {
				return false
			}
			// if `from` is not valid do nothing with `to`
			if v == nil {
				return true
			}
			rv := reflect.ValueOf(v)
			if rv.Type().AssignableTo(to.Type()) {
				to.Set(rv)
			}
		} else if from.Kind() == reflect.Ptr {
			return c.set(to, from.Elem(), deepCopy)
		} else {
			return false
		}
	}

	return true
}

func (c copy) typedCopyFunc(to, from reflect.Value) (copied bool, err error) {
	pair := TypePair{
		SrcType: from.Type(),
		DstType: to.Type(),
	}
	if cpr, ok := c.typeCache.Get(pair); ok {
		copier := cpr.(TypedCopier)
		if err := copier.Copy(to, from); err != nil {
			return false, err
		}
		return true, nil
	}
	return false, nil
}

// parseTags Parses struct tags and returns uint8 bit flags.
func parseTags(tag string) (flags uint8) {
	for _, t := range strings.Split(tag, ",") {
		switch t {
		case "-":
			flags = tagIgnore
			return
		case "must":
			flags = flags | tagMust
		case "nopanic":
			flags = flags | tagNoPanic
		}
	}
	return
}

// getBitFlags Parses struct tags for bit flags.
func getBitFlags(toType reflect.Type) map[string]uint8 {
	flags := map[string]uint8{}
	toTypeFields := deepFields(toType)

	// Get a list dest of tags
	for _, field := range toTypeFields {
		tags := field.Tag.Get("copier")
		if tags != "" {
			flags[field.Name] = parseTags(tags)
		}
	}
	return flags
}

// checkBitFlags Checks flags for error or panic conditions.
func checkBitFlags(flagsList map[string]uint8) (err error) {
	// Check flag conditions were met
	for name, flags := range flagsList {
		if flags&hasCopied == 0 {
			switch {
			case flags&tagMust != 0 && flags&tagNoPanic != 0:
				err = fmt.Errorf("field %s has must tag but was not copied", name)
				return
			case flags&(tagMust) != 0:
				panic(fmt.Sprintf("Field %s has must tag but was not copied", name))
			}
		}
	}
	return
}

func driverValuer(v reflect.Value) (i driver.Valuer, ok bool) {

	if !v.CanAddr() {
		i, ok = v.Interface().(driver.Valuer)
		return
	}

	i, ok = v.Addr().Interface().(driver.Valuer)
	return
}<|MERGE_RESOLUTION|>--- conflicted
+++ resolved
@@ -178,18 +178,13 @@
 		}
 
 		for i := 0; i < from.Len(); i++ {
-<<<<<<< HEAD
-			if !c.set(to.Index(i), from.Index(i), opt.DeepCopy) {
-				err = c.CopyWithOption(to.Index(i).Addr().Interface(), from.Index(i).Interface(), opt)
-=======
 			if to.Len() < i+1 {
 				to.Set(reflect.Append(to, reflect.New(to.Type().Elem()).Elem()))
 			}
 
-			if !set(to.Index(i), from.Index(i), opt.DeepCopy) {
+			if !c.set(to.Index(i), from.Index(i), opt.DeepCopy) {
 				// ignore error while copy slice element
-				err = copier(to.Index(i).Addr().Interface(), from.Index(i).Interface(), opt)
->>>>>>> 601a944a
+				err = c.CopyWithOption(to.Index(i).Addr().Interface(), from.Index(i).Interface(), opt)
 				if err != nil {
 					continue
 				}
