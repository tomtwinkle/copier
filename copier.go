--- conflicted
+++ resolved
@@ -266,17 +266,9 @@
 				if fromField := source.FieldByName(srcFieldName); fromField.IsValid() && !shouldIgnore(fromField, opt.IgnoreEmpty) {
 					// process for nested anonymous field
 					destFieldNotSet := false
-<<<<<<< HEAD
 					if f, ok := dest.Type().FieldByName(destFieldName); ok {
-						for idx, x := range f.Index {
-							if x >= dest.NumField() {
-								continue
-							}
-=======
-					if f, ok := dest.Type().FieldByName(name); ok {
 						for idx := range f.Index {
 							destField := dest.FieldByIndex(f.Index[:idx+1])
->>>>>>> 157ccc47
 
 							if destField.Kind() != reflect.Ptr {
 								continue
